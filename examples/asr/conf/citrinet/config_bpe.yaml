--- conflicted
+++ resolved
@@ -16,16 +16,13 @@
     is_tarred: false
     tarred_audio_filepaths: null
     shard_strategy: "scatter"
-<<<<<<< HEAD
     augmentor:
       multi_channel:
         prob: 1.0
-=======
     shuffle_n: 2048
     # bucketing params
     bucketing_strategy: "synced_randomized"
     bucketing_batch_size: null
->>>>>>> b770761f
 
   validation_ds:
     manifest_filepath: ???
