{
<<<<<<< HEAD
 "cells": [
  {
   "cell_type": "markdown",
   "metadata": {},
   "source": [
    "# Automatic Speech Recognition with Speaker Diarization"
   ]
  },
  {
   "cell_type": "code",
   "execution_count": null,
   "metadata": {},
   "outputs": [],
   "source": [
    "\"\"\"\n",
    "You can run either this notebook locally (if you have all the dependencies and a GPU) or on Google Colab.\n",
    "\n",
    "Instructions for setting up Colab are as follows:\n",
    "1. Open a new Python 3 notebook.\n",
    "2. Import this notebook from GitHub (File -> Upload Notebook -> \"GITHUB\" tab -> copy/paste GitHub URL)\n",
    "3. Connect to an instance with a GPU (Runtime -> Change runtime type -> select \"GPU\" for hardware accelerator)\n",
    "4. Run this cell to set up dependencies.\n",
    "\"\"\"\n",
    "# If you're using Google Colab and not running locally, run this cell.\n",
    "\n",
    "## Install dependencies\n",
    "!pip install wget\n",
    "!apt-get install sox libsndfile1 ffmpeg\n",
    "!pip install unidecode\n",
    "\n",
    "# ## Install NeMo\n",
    "BRANCH = 'r1.6.0'\n",
    "!python -m pip install git+https://github.com/NVIDIA/NeMo.git@$BRANCH#egg=nemo_toolkit[asr]\n",
    "\n",
    "## Install TorchAudio\n",
    "!pip install torchaudio -f https://download.pytorch.org/whl/torch_stable.html"
   ]
  },
  {
   "cell_type": "markdown",
   "metadata": {},
   "source": [
    "# Introduction"
   ]
  },
  {
   "cell_type": "markdown",
   "metadata": {},
   "source": [
    "Speaker diarization lets us figure out \"who spoke when\" in the transcription. Without speaker diarization, we cannot distinguish the speakers in the transcript generated from automatic speech recognition (ASR). Nowadays, ASR combined with speaker diarization has shown immense use in many tasks, ranging from analyzing meeting transcription to media indexing. \n",
    "\n",
    "In this tutorial, we demonstrate how we can get ASR transcriptions combined with speaker labels. Since we don't include a detailed process of getting ASR results or diarization results, please refer to the following links for more in-depth description.\n",
    "\n",
    "If you need detailed understanding of transcribing words with ASR, refer to this [ASR Tutorial](https://github.com/NVIDIA/NeMo/blob/stable/tutorials/asr/ASR_with_NeMo.ipynb) tutorial.\n",
    "\n",
    "\n",
    "For detailed parameter setting and execution of speaker diarization, refer to this [Diarization Inference](https://github.com/NVIDIA/NeMo/blob/stable/tutorials/speaker_tasks/Speaker_Diarization_Inference.ipynb) tutorial.\n",
    "\n",
    "\n",
    "An example script that runs ASR and speaker diarization together can be found at [ASR with Diarization](https://github.com/NVIDIA/NeMo/blob/main/examples/speaker_tasks/diarization/offline_diarization_with_asr.py).\n",
    "\n",
    "### Speaker diarization in ASR pipeline\n",
    "\n",
    "Speaker diarization results in ASR pipeline should align well with ASR output. Thus, we use ASR output to create Voice Activity Detection (VAD) timestamps to obtain segments we want to diarize. The segments we obtain from the VAD timestamps are further segmented into sub-segments in the speaker diarization step. Finally, after obtaining the speaker labels from speaker diarization, we match the decoded words with speaker labels to generate a transcript with speaker labels.\n",
    "\n",
    "    ASR → VAD timestamps and decoded words → speaker diarization → speaker label matching"
   ]
  },
  {
   "cell_type": "markdown",
   "metadata": {},
   "source": [
    "### Import libraries\n",
    "\n",
    "Let's first import nemo asr and other libraries for visualization purposes."
   ]
  },
  {
   "cell_type": "code",
   "execution_count": null,
   "metadata": {},
   "outputs": [],
   "source": [
    "import nemo.collections.asr as nemo_asr\n",
    "import numpy as np\n",
    "from IPython.display import Audio, display\n",
    "import librosa\n",
    "import os\n",
    "import wget\n",
    "import matplotlib.pyplot as plt\n",
    "\n",
    "import nemo\n",
    "import glob\n",
    "\n",
    "import pprint\n",
    "pp = pprint.PrettyPrinter(indent=4)"
   ]
  },
  {
   "cell_type": "markdown",
   "metadata": {},
   "source": [
    "We demonstrate this tutorial using a merged AN4 audioclip. The merged audioclip contains the speech of two speakers (male and female) reading dates in different formats. Run the following script to download the audioclip and play it."
   ]
  },
  {
   "cell_type": "code",
   "execution_count": null,
   "metadata": {},
   "outputs": [],
   "source": [
    "ROOT = os.getcwd()\n",
    "data_dir = os.path.join(ROOT,'data')\n",
    "os.makedirs(data_dir, exist_ok=True)\n",
    "\n",
    "an4_audio_url = \"https://nemo-public.s3.us-east-2.amazonaws.com/an4_diarize_test.wav\"\n",
    "if not os.path.exists(os.path.join(data_dir,'an4_diarize_test.wav')):\n",
    "    AUDIO_FILENAME = wget.download(an4_audio_url, data_dir)\n",
    "else:\n",
    "    AUDIO_FILENAME = os.path.join(data_dir,'an4_diarize_test.wav')\n",
    "\n",
    "audio_file_list = glob.glob(f\"{data_dir}/*.wav\")\n",
    "print(\"Input audio file list: \\n\", audio_file_list)\n",
    "\n",
    "signal, sample_rate = librosa.load(AUDIO_FILENAME, sr=None)\n",
    "display(Audio(signal,rate=sample_rate))"
   ]
  },
  {
   "cell_type": "markdown",
   "metadata": {},
   "source": [
    "`display_waveform()` and `get_color()` functions are defined for displaying the waveform with diarization results."
   ]
  },
  {
   "cell_type": "code",
   "execution_count": null,
   "metadata": {},
   "outputs": [],
   "source": [
    "def display_waveform(signal,text='Audio',overlay_color=[]):\n",
    "    fig,ax = plt.subplots(1,1)\n",
    "    fig.set_figwidth(20)\n",
    "    fig.set_figheight(2)\n",
    "    plt.scatter(np.arange(len(signal)),signal,s=1,marker='o',c='k')\n",
    "    if len(overlay_color):\n",
    "        plt.scatter(np.arange(len(signal)),signal,s=1,marker='o',c=overlay_color)\n",
    "    fig.suptitle(text, fontsize=16)\n",
    "    plt.xlabel('time (secs)', fontsize=18)\n",
    "    plt.ylabel('signal strength', fontsize=14);\n",
    "    plt.axis([0,len(signal),-0.5,+0.5])\n",
    "    time_axis,_ = plt.xticks();\n",
    "    plt.xticks(time_axis[:-1],time_axis[:-1]/sample_rate);\n",
    "    \n",
    "COLORS=\"b g c m y\".split()\n",
    "\n",
    "def get_color(signal,speech_labels,sample_rate=16000):\n",
    "    c=np.array(['k']*len(signal))\n",
    "    for time_stamp in speech_labels:\n",
    "        start,end,label=time_stamp.split()\n",
    "        start,end = int(float(start)*16000),int(float(end)*16000),\n",
    "        if label == \"speech\":\n",
    "            code = 'red'\n",
    "        else:\n",
    "            code = COLORS[int(label.split('_')[-1])]\n",
    "        c[start:end]=code\n",
    "    \n",
    "    return c "
   ]
  },
  {
   "cell_type": "markdown",
   "metadata": {},
   "source": [
    "Using the above function, we can display the waveform of the example audio clip. "
   ]
  },
  {
   "cell_type": "code",
   "execution_count": null,
   "metadata": {},
   "outputs": [],
   "source": [
    "display_waveform(signal)"
   ]
  },
  {
   "cell_type": "markdown",
   "metadata": {},
   "source": [
    "### Parameter setting for ASR and diarization\n",
    "First, we need to setup the following parameters for ASR and diarization. We start our demonstration by first transcribing the audio recording using our pretrained ASR model `QuartzNet15x5Base-En` and use the CTC output probabilities to get timestamps for the spoken words. We then use these timestamps to get speaker label information using the speaker diarizer model. "
   ]
  },
  {
   "cell_type": "code",
   "execution_count": null,
   "metadata": {},
   "outputs": [],
   "source": [
    "from omegaconf import OmegaConf\n",
    "import shutil\n",
    "CONFIG_URL = \"https://raw.githubusercontent.com/NVIDIA/NeMo/main/examples/speaker_tasks/diarization/conf/offline_diarization_with_asr.yaml\"\n",
    "\n",
    "if not os.path.exists(os.path.join(data_dir,'offline_diarization_with_asr.yaml')):\n",
    "    CONFIG = wget.download(CONFIG_URL, data_dir)\n",
    "else:\n",
    "    CONFIG = os.path.join(data_dir,'offline_diarization_with_asr.yaml')\n",
    "\n",
    "cfg = OmegaConf.load(CONFIG)\n",
    "print(OmegaConf.to_yaml(cfg))"
   ]
  },
  {
   "cell_type": "markdown",
   "metadata": {},
   "source": [
    "Speaker Diarization scripts commonly expects following arguments:\n",
    "1. manifest_filepath : Path to manifest file containing json lines of format: `{\"audio_filepath\": \"/path/to/audio_file\", \"offset\": 0, \"duration\": null, \"label\": \"infer\", \"text\": \"-\", \"num_speakers\": null, \"rttm_filepath\": \"/path/to/rttm/file\", \"uem_filepath\"=\"/path/to/uem/filepath\"}`\n",
    "2. out_dir : directory where outputs and intermediate files are stored. \n",
    "3. oracle_vad: If this is true then we extract speech activity labels from rttm files, if False then either \n",
    "4. vad.model_path or external_manifestpath containing speech activity labels has to be passed. \n",
    "\n",
    "Mandatory fields are `audio_filepath`, `offset`, `duration`, `label` and `text`. For the rest if you would like to evaluate with a known number of speakers pass the value else `null`. If you would like to score the system with known rttms then that should be passed as well, else `null`. uem file is used to score only part of your audio for evaluation purposes, hence pass if you would like to evaluate on it else `null`.\n",
    "\n",
    "\n",
    "**Note:** we expect audio and corresponding RTTM to have **same base name** and the name should be **unique**. \n",
    "\n",
    "For example: if audio file name is **test_an4**.wav, if provided we expect corresponding rttm file name to be **test_an4**.rttm (note the matching **test_an4** base name)\n"
   ]
  },
  {
   "cell_type": "markdown",
   "metadata": {},
   "source": [
    "Lets create a manifest file with the an4 audio and rttm available. If you have more than one file you may also use the script `NeMo/scripts/speaker_tasks/pathsfiles_to_manifest.py` to generate a manifest file from a list of audio files. In addition, you can optionally include rttm files to evaluate the diarization results."
   ]
  },
  {
   "cell_type": "code",
   "execution_count": null,
   "metadata": {},
   "outputs": [],
   "source": [
    "# Create a manifest file for input with below format. \n",
    "# {\"audio_filepath\": \"/path/to/audio_file\", \"offset\": 0, \"duration\": null, \"label\": \"infer\", \"text\": \"-\", \n",
    "# \"num_speakers\": null, \"rttm_filepath\": \"/path/to/rttm/file\", \"uem_filepath\"=\"/path/to/uem/filepath\"}\n",
    "import json\n",
    "meta = {\n",
    "    'audio_filepath': AUDIO_FILENAME, \n",
    "    'offset': 0, \n",
    "    'duration':None, \n",
    "    'label': 'infer', \n",
    "    'text': '-', \n",
    "    'num_speakers': 2, \n",
    "    'rttm_filepath': None, \n",
    "    'uem_filepath' : None\n",
    "}\n",
    "with open(os.path.join(data_dir,'input_manifest.json'),'w') as fp:\n",
    "    json.dump(meta,fp)\n",
    "    fp.write('\\n')\n",
    "\n",
    "cfg.diarizer.manifest_filepath = os.path.join(data_dir,'input_manifest.json')\n",
    "!cat {cfg.diarizer.manifest_filepath}"
   ]
  },
  {
   "cell_type": "markdown",
   "metadata": {},
   "source": [
    "Let's set the parameters required for diarization. In this tutorial, we obtain voice activity labels from ASR, which is set through parameter `cfg.diarizer.asr.parameters.asr_based_vad`."
   ]
  },
  {
   "cell_type": "code",
   "execution_count": null,
   "metadata": {},
   "outputs": [],
   "source": [
    "pretrained_speaker_model='titanet_large'\n",
    "cfg.diarizer.manifest_filepath = cfg.diarizer.manifest_filepath\n",
    "cfg.diarizer.out_dir = data_dir #Directory to store intermediate files and prediction outputs\n",
    "cfg.diarizer.speaker_embeddings.model_path = pretrained_speaker_model\n",
    "cfg.diarizer.speaker_embeddings.parameters.window_length_in_sec = 1.5\n",
    "cfg.diarizer.speaker_embeddings.parameters.shift_length_in_sec = 0.75\n",
    "cfg.diarizer.clustering.parameters.oracle_num_speakers=True\n",
    "\n",
    "# Using VAD generated from ASR timestamps\n",
    "cfg.diarizer.asr.model_path = 'QuartzNet15x5Base-En'\n",
    "cfg.diarizer.oracle_vad = False # ----> Not using oracle VAD \n",
    "cfg.diarizer.asr.parameters.asr_based_vad = True\n",
    "cfg.diarizer.asr.parameters.threshold=100 # ASR based VAD threshold: If 100, all silences under 1 sec are ignored.\n",
    "cfg.diarizer.asr.parameters.decoder_delay_in_sec=0.2 # Decoder delay is compensated for 0.2 sec"
   ]
  },
  {
   "cell_type": "markdown",
   "metadata": {},
   "source": [
    "### Run ASR and get word timestamps\n",
    "Before we run speaker diarization, we should run ASR and get the ASR output to generate decoded words and timestamps for those words. Let's import `ASR_TIMESTAMPS` class and create `asr_ts_decoder` instance that returns an ASR model. Using this ASR model, the following two variables are obtained from `asr_ts_decoder.run_ASR()` function."
   ]
  },
  {
   "cell_type": "markdown",
   "metadata": {},
   "source": [
    "- word_hyp Dict[str, List[str]]: contains the sequence of words.\n",
    "- word_ts_hyp Dict[str, List[int]]: contains frame level index of the start and the end of each word."
   ]
  },
  {
   "cell_type": "code",
   "execution_count": null,
   "metadata": {},
   "outputs": [],
   "source": [
    "from nemo.collections.asr.parts.utils.decoder_timestamps_utils import ASR_TIMESTAMPS\n",
    "asr_ts_decoder = ASR_TIMESTAMPS(**cfg.diarizer)\n",
    "asr_model = asr_ts_decoder.set_asr_model()\n",
    "word_hyp, word_ts_hyp = asr_ts_decoder.run_ASR(asr_model)\n",
    "\n",
    "print(\"Decoded word output dictionary: \\n\", word_hyp['an4_diarize_test'])\n",
    "print(\"Word-level timestamps dictionary: \\n\", word_ts_hyp['an4_diarize_test'])"
   ]
  },
  {
   "cell_type": "markdown",
   "metadata": {},
   "source": [
    "Let's create an instance `asr_diar_offline` from ASR_DIAR_OFFLINE class, which matches diarization results with ASR outputs. We pass ``cfg.diarizer`` to setup the parameters for both ASR and diarization. We also set `word_ts_anchor_offset` variable that determines the anchor position of each word. Here, we use the default value from `asr_ts_decoder` instance."
   ]
  },
  {
   "cell_type": "code",
   "execution_count": null,
   "metadata": {},
   "outputs": [],
   "source": [
    "from nemo.collections.asr.parts.utils.diarization_utils import ASR_DIAR_OFFLINE\n",
    "asr_diar_offline = ASR_DIAR_OFFLINE(**cfg.diarizer)\n",
    "asr_diar_offline.word_ts_anchor_offset = asr_ts_decoder.word_ts_anchor_offset"
   ]
  },
  {
   "cell_type": "markdown",
   "metadata": {},
   "source": [
    "`asr_diar_offline` instance is now ready. As a next step, we run diarization."
   ]
  },
  {
   "cell_type": "markdown",
   "metadata": {},
   "source": [
    "### Run diarization with the extracted word timestamps"
   ]
  },
  {
   "cell_type": "markdown",
   "metadata": {},
   "source": [
    "Now that all the components for diarization is ready, let's run diarization by calling `run_diarization()` function. `run_diarization()` will return two different variables : `diar_hyp` and `diar_score`. `diar_hyp` is diarization inference result which is written in `[start time] [end time] [speaker]` format. `diar_score` contains `None` since we did not provide `rttm_filepath` in the input manifest file."
   ]
  },
  {
   "cell_type": "code",
   "execution_count": null,
   "metadata": {},
   "outputs": [],
   "source": [
    "diar_hyp, diar_score = asr_diar_offline.run_diarization(cfg, word_ts_hyp)\n",
    "print(\"Diarization hypothesis output: \\n\", diar_hyp['an4_diarize_test'])"
   ]
  },
  {
   "cell_type": "markdown",
   "metadata": {},
   "source": [
    "`run_diarization()` function also creates `an4_diarize_test.rttm` file. Let's check what is written in this `rttm` file."
   ]
  },
  {
   "cell_type": "code",
   "execution_count": null,
   "metadata": {},
   "outputs": [],
   "source": [
    "def read_file(path_to_file):\n",
    "    with open(path_to_file) as f:\n",
    "        contents = f.read().splitlines()\n",
    "    return contents\n",
    "\n",
    "predicted_speaker_label_rttm_path = f\"{data_dir}/pred_rttms/an4_diarize_test.rttm\"\n",
    "pred_rttm = read_file(predicted_speaker_label_rttm_path)\n",
    "\n",
    "pp.pprint(pred_rttm)\n",
    "\n",
    "from nemo.collections.asr.parts.utils.speaker_utils import rttm_to_labels\n",
    "pred_labels = rttm_to_labels(predicted_speaker_label_rttm_path)\n",
    "\n",
    "color = get_color(signal, pred_labels)\n",
    "display_waveform(signal,'Audio with Speaker Labels', color)\n",
    "display(Audio(signal,rate=16000))"
   ]
  },
  {
   "cell_type": "markdown",
   "metadata": {},
   "source": [
    "### Check the speaker-labeled ASR transcription output\n",
    "\n",
    "Now we've done all the processes for running ASR and diarization, let's match the diarization result with the ASR result and get the final output. `get_transcript_with_speaker_labels()` function in `asr_diar_offline` matches diarization output `diar_hyp` with `word_hyp` using the timestamp information from `word_ts_hyp`. "
   ]
  },
  {
   "cell_type": "code",
   "execution_count": null,
   "metadata": {},
   "outputs": [],
   "source": [
    "asr_diar_offline.get_transcript_with_speaker_labels(diar_hyp, word_hyp, word_ts_hyp)"
   ]
  },
  {
   "cell_type": "markdown",
   "metadata": {},
   "source": [
    "After running `get_transcript_with_speaker_labels()` function, the transcription output will be located in `./pred_rttms` folder, which shows **start time to end time of the utterance, speaker ID, and words spoken** during the notified time."
   ]
  },
  {
   "cell_type": "code",
   "execution_count": null,
   "metadata": {},
   "outputs": [],
   "source": [
    "transcription_path_to_file = f\"{data_dir}/pred_rttms/an4_diarize_test.txt\"\n",
    "transcript = read_file(transcription_path_to_file)\n",
    "pp.pprint(transcript)"
   ]
  },
  {
   "cell_type": "markdown",
   "metadata": {},
   "source": [
    "Another output is transcription output in JSON format, which is saved in `./pred_rttms/an4_diarize_test.json`. \n",
    "\n",
    "In the JSON format output, we include information such as **transcription, estimated number of speakers (variable named `speaker_count`), start and end time of each word and most importantly, speaker label for each word.**"
   ]
  },
  {
   "cell_type": "code",
   "execution_count": null,
   "metadata": {},
   "outputs": [],
   "source": [
    "transcription_path_to_file = f\"{data_dir}/pred_rttms/an4_diarize_test.json\"\n",
    "json_contents = read_file(transcription_path_to_file)\n",
    "pp.pprint(json_contents)"
   ]
  },
  {
   "cell_type": "markdown",
   "metadata": {},
   "source": [
    "### Optional Features for ASR with Speaker Diarization\n",
    "\n",
    "#### Beam search decoder\n",
    "Beam-search decoder can be applied to CTC based ASR models. To use this feature, [pyctcdecode](https://github.com/kensho-technologies/pyctcdecode) should be installed. [pyctcdecode](https://github.com/kensho-technologies/pyctcdecode) supports word timestamp generation and can be applied to speaker diarization. pyctcdecode also requires [KenLM](https://github.com/kpu/kenlm) and KenLM is recommended to be installed using PyPI. Install pyctcdecode in your environment with the following commands:\n"
   ]
  },
  {
   "cell_type": "code",
   "execution_count": null,
   "metadata": {},
   "outputs": [],
   "source": [
    "!pip install pyctcdecode\n",
    "!pip install https://github.com/kpu/kenlm/archive/master.zip"
   ]
  },
  {
   "cell_type": "markdown",
   "metadata": {},
   "source": [
    "You can download publicly available language models (`.arpa` files) at [KALDI Tedlium Language Models](https://kaldi-asr.org/models/m5). Download [4-gram Big ARPA](https://kaldi-asr.org/models/5/4gram_big.arpa.gz) and provide the model path. Let's download the language model file to `data_dir` folder."
   ]
  },
  {
   "cell_type": "code",
   "execution_count": null,
   "metadata": {},
   "outputs": [],
   "source": [
    "import gzip\n",
    "import shutil\n",
    "def gunzip(file_path,output_path):\n",
    "    with gzip.open(file_path,\"rb\") as f_in, open(output_path,\"wb\") as f_out:\n",
    "        shutil.copyfileobj(f_in, f_out)\n",
    "        f_in.close()\n",
    "        f_out.close()\n",
    "        \n",
    "ARPA_URL = 'https://kaldi-asr.org/models/5/4gram_big.arpa.gz'\n",
    "f = wget.download(ARPA_URL, data_dir)\n",
    "gunzip(f,f.replace(\".gz\",\"\"))"
   ]
  },
  {
   "cell_type": "markdown",
   "metadata": {},
   "source": [
    "Provide the downloaded arpa language model file to `cfg.diarizer`."
   ]
  },
  {
   "cell_type": "code",
   "execution_count": null,
   "metadata": {},
   "outputs": [],
   "source": [
    "arpa_model_path = os.path.join(data_dir, '4gram_big.arpa')\n",
    "cfg.diarizer.asr.ctc_decoder_parameters.pretrained_language_model = arpa_model_path"
   ]
  },
  {
   "cell_type": "markdown",
   "metadata": {},
   "source": [
    "create a new `asr_ts_decoder` instance with the updated `cfg.diarizer`. The decoder script will launch pyctcdecode for decoding words and timestamps."
   ]
  },
  {
   "cell_type": "code",
   "execution_count": null,
   "metadata": {},
   "outputs": [],
   "source": [
    "import importlib\n",
    "import nemo.collections.asr.parts.utils.decoder_timestamps_utils as decoder_timestamps_utils\n",
    "importlib.reload(decoder_timestamps_utils) # This module should be reloaded after you install pyctcdecode.\n",
    "\n",
    "asr_ts_decoder = ASR_TIMESTAMPS(**cfg.diarizer)\n",
    "asr_model = asr_ts_decoder.set_asr_model()\n",
    "word_hyp, word_ts_hyp = asr_ts_decoder.run_ASR(asr_model)\n",
    "\n",
    "print(\"Decoded word output dictionary: \\n\", word_hyp['an4_diarize_test'])\n",
    "print(\"Word-level timestamps dictionary: \\n\", word_ts_hyp['an4_diarize_test'])"
   ]
  },
  {
   "cell_type": "markdown",
   "metadata": {},
   "source": [
    "#### Realign Words with a Language Model (Experimental)"
   ]
  },
  {
   "cell_type": "markdown",
   "metadata": {},
   "source": [
    "Diarization result with ASR transcript can be enhanced by applying a language model. The mapping between speaker labels and words can be realigned by employing language models. The realigning process calculates the probability of the words around the boundary between two hypothetical sentences spoken by different speakers.\n",
    "\n",
    " <Example> k-th word: `but`\n",
    "    \n",
    "            hyp_former:\n",
    "                \"since i think like tuesday </s> <s> but he's coming back to albuquerque\"\n",
    "    \n",
    "            hyp_latter:\n",
    "                \"since i think like tuesday but </s> <s> he's coming back to albuquerque\"\n",
    "\n",
    "The joint probabilities of words in the sentence are computed for these two hypotheses. In this example, `hyp_former` is likely to get a higher score and thus word `but` will be assigned to the second speaker.\n",
    "\n",
    "To use this feature, python package [arpa](https://pypi.org/project/arpa/) should be installed."
   ]
  },
  {
   "cell_type": "code",
   "execution_count": null,
   "metadata": {},
   "outputs": [],
   "source": [
    "!pip install arpa"
   ]
  },
  {
   "cell_type": "markdown",
   "metadata": {},
   "source": [
    "`diarizer.asr.realigning_lm_parameters.logprob_diff_threshold` can be modified to optimize the diarization performance (default value is 1.2). This is a threshold value for the gap between two log-probabilities of two hypotheses. Thus, the lower the threshold, the more changes are expected to be seen in the output transcript.   \n",
    "\n",
    "`arpa` package also uses KenLM language models as in pyctcdecode. You can download publicly available [4-gram Big ARPA](https://kaldi-asr.org/models/5/4gram_big.arpa.gz) model and provide the model path to hydra configuration as follows.\n",
    " "
   ]
  },
  {
   "cell_type": "code",
   "execution_count": null,
   "metadata": {},
   "outputs": [],
   "source": [
    "arpa_model_path = os.path.join(data_dir, '4gram_big.arpa')\n",
    "cfg.diarizer.asr.realigning_lm_parameters.arpa_language_model = arpa_model_path\n",
    "cfg.diarizer.asr.realigning_lm_parameters.logprob_diff_threshold = 1.2\n",
    "\n",
    "import importlib\n",
    "import nemo.collections.asr.parts.utils.diarization_utils as diarization_utils\n",
    "importlib.reload(diarization_utils) # This module should be reloaded after you install arpa.\n",
    "\n",
    "# Create a new instance with realigning language model\n",
    "asr_diar_offline = ASR_DIAR_OFFLINE(**cfg.diarizer)\n",
    "asr_diar_offline.word_ts_anchor_offset = asr_ts_decoder.word_ts_anchor_offset"
   ]
  },
  {
   "cell_type": "markdown",
   "metadata": {},
   "source": [
    "Now that the language model for realigning is set up, you can run `get_transcript_with_speaker_labels()` to get the results with realigning. "
   ]
  },
  {
   "cell_type": "code",
   "execution_count": null,
   "metadata": {},
   "outputs": [],
   "source": [
    "asr_diar_offline.get_transcript_with_speaker_labels(diar_hyp, word_hyp, word_ts_hyp)"
   ]
  },
  {
   "cell_type": "code",
   "execution_count": null,
   "metadata": {},
   "outputs": [],
   "source": [
    "transcription_path_to_file = f\"{data_dir}/pred_rttms/an4_diarize_test.txt\"\n",
    "transcript = read_file(transcription_path_to_file)\n",
    "pp.pprint(transcript)"
   ]
  }
 ],
 "metadata": {
  "kernelspec": {
   "display_name": "Python 3 (ipykernel)",
   "language": "python",
   "name": "python3"
  },
  "language_info": {
   "codemirror_mode": {
    "name": "ipython",
    "version": 3
   },
   "file_extension": ".py",
   "mimetype": "text/x-python",
   "name": "python",
   "nbconvert_exporter": "python",
   "pygments_lexer": "ipython3",
   "version": "3.8.8"
  }
 },
 "nbformat": 4,
 "nbformat_minor": 4
=======
    "cells": [
        {
            "cell_type": "markdown",
            "metadata": {},
            "source": [
                "# Automatic Speech Recognition with Speaker Diarization"
            ]
        },
        {
            "cell_type": "code",
            "execution_count": null,
            "metadata": {},
            "outputs": [],
            "source": [
                "\"\"\"\n",
                "You can run either this notebook locally (if you have all the dependencies and a GPU) or on Google Colab.\n",
                "\n",
                "Instructions for setting up Colab are as follows:\n",
                "1. Open a new Python 3 notebook.\n",
                "2. Import this notebook from GitHub (File -> Upload Notebook -> \"GITHUB\" tab -> copy/paste GitHub URL)\n",
                "3. Connect to an instance with a GPU (Runtime -> Change runtime type -> select \"GPU\" for hardware accelerator)\n",
                "4. Run this cell to set up dependencies.\n",
                "\"\"\"\n",
                "# If you're using Google Colab and not running locally, run this cell.\n",
                "\n",
                "## Install dependencies\n",
                "!pip install wget\n",
                "!apt-get install sox libsndfile1 ffmpeg\n",
                "!pip install unidecode\n",
                "\n",
                "# ## Install NeMo\n",
                "BRANCH = 'main'\n",
                "!python -m pip install git+https://github.com/NVIDIA/NeMo.git@$BRANCH#egg=nemo_toolkit[asr]\n",
                "\n",
                "## Install TorchAudio\n",
                "!pip install torchaudio -f https://download.pytorch.org/whl/torch_stable.html"
            ]
        },
        {
            "cell_type": "markdown",
            "metadata": {},
            "source": [
                "# Introduction"
            ]
        },
        {
            "cell_type": "markdown",
            "metadata": {},
            "source": [
                "Speaker diarization lets us figure out \"who spoke when\" in the transcription. Without speaker diarization, we cannot distinguish the speakers in the transcript generated from automatic speech recognition (ASR). Nowadays, ASR combined with speaker diarization has shown immense use in many tasks, ranging from analyzing meeting transcription to media indexing. \n",
                "\n",
                "In this tutorial, we demonstrate how we can get ASR transcriptions combined with speaker labels. Since we don't include a detailed process of getting ASR results or diarization results, please refer to the following links for more in-depth description.\n",
                "\n",
                "If you need detailed understanding of transcribing words with ASR, refer to this [ASR Tutorial](https://github.com/NVIDIA/NeMo/blob/stable/tutorials/asr/ASR_with_NeMo.ipynb) tutorial.\n",
                "\n",
                "\n",
                "For detailed parameter setting and execution of speaker diarization, refer to this [Diarization Inference](https://github.com/NVIDIA/NeMo/blob/stable/tutorials/speaker_tasks/Speaker_Diarization_Inference.ipynb) tutorial.\n",
                "\n",
                "\n",
                "An example script that runs ASR and speaker diarization together can be found at [ASR with Diarization](https://github.com/NVIDIA/NeMo/blob/main/examples/speaker_tasks/diarization/offline_diarization_with_asr.py).\n",
                "\n",
                "### Speaker diarization in ASR pipeline\n",
                "\n",
                "Speaker diarization results in ASR pipeline should align well with ASR output. Thus, we use ASR output to create Voice Activity Detection (VAD) timestamps to obtain segments we want to diarize. The segments we obtain from the VAD timestamps are further segmented into sub-segments in the speaker diarization step. Finally, after obtaining the speaker labels from speaker diarization, we match the decoded words with speaker labels to generate a transcript with speaker labels.\n",
                "\n",
                "    ASR → VAD timestamps and decoded words → speaker diarization → speaker label matching"
            ]
        },
        {
            "cell_type": "markdown",
            "metadata": {},
            "source": [
                "### Import libraries\n",
                "\n",
                "Let's first import nemo asr and other libraries for visualization purposes."
            ]
        },
        {
            "cell_type": "code",
            "execution_count": null,
            "metadata": {},
            "outputs": [],
            "source": [
                "import nemo.collections.asr as nemo_asr\n",
                "import numpy as np\n",
                "from IPython.display import Audio, display\n",
                "import librosa\n",
                "import os\n",
                "import wget\n",
                "import matplotlib.pyplot as plt\n",
                "\n",
                "import nemo\n",
                "import glob\n",
                "\n",
                "import pprint\n",
                "pp = pprint.PrettyPrinter(indent=4)"
            ]
        },
        {
            "cell_type": "markdown",
            "metadata": {},
            "source": [
                "We demonstrate this tutorial using a merged AN4 audioclip. The merged audioclip contains the speech of two speakers (male and female) reading dates in different formats. Run the following script to download the audioclip and play it."
            ]
        },
        {
            "cell_type": "code",
            "execution_count": null,
            "metadata": {},
            "outputs": [],
            "source": [
                "ROOT = os.getcwd()\n",
                "data_dir = os.path.join(ROOT,'data')\n",
                "os.makedirs(data_dir, exist_ok=True)\n",
                "\n",
                "an4_audio_url = \"https://nemo-public.s3.us-east-2.amazonaws.com/an4_diarize_test.wav\"\n",
                "if not os.path.exists(os.path.join(data_dir,'an4_diarize_test.wav')):\n",
                "    AUDIO_FILENAME = wget.download(an4_audio_url, data_dir)\n",
                "else:\n",
                "    AUDIO_FILENAME = os.path.join(data_dir,'an4_diarize_test.wav')\n",
                "\n",
                "audio_file_list = glob.glob(f\"{data_dir}/*.wav\")\n",
                "print(\"Input audio file list: \\n\", audio_file_list)\n",
                "\n",
                "signal, sample_rate = librosa.load(AUDIO_FILENAME, sr=None)\n",
                "display(Audio(signal,rate=sample_rate))"
            ]
        },
        {
            "cell_type": "markdown",
            "metadata": {},
            "source": [
                "`display_waveform()` and `get_color()` functions are defined for displaying the waveform with diarization results."
            ]
        },
        {
            "cell_type": "code",
            "execution_count": null,
            "metadata": {},
            "outputs": [],
            "source": [
                "def display_waveform(signal,text='Audio',overlay_color=[]):\n",
                "    fig,ax = plt.subplots(1,1)\n",
                "    fig.set_figwidth(20)\n",
                "    fig.set_figheight(2)\n",
                "    plt.scatter(np.arange(len(signal)),signal,s=1,marker='o',c='k')\n",
                "    if len(overlay_color):\n",
                "        plt.scatter(np.arange(len(signal)),signal,s=1,marker='o',c=overlay_color)\n",
                "    fig.suptitle(text, fontsize=16)\n",
                "    plt.xlabel('time (secs)', fontsize=18)\n",
                "    plt.ylabel('signal strength', fontsize=14);\n",
                "    plt.axis([0,len(signal),-0.5,+0.5])\n",
                "    time_axis,_ = plt.xticks();\n",
                "    plt.xticks(time_axis[:-1],time_axis[:-1]/sample_rate);\n",
                "    \n",
                "COLORS=\"b g c m y\".split()\n",
                "\n",
                "def get_color(signal,speech_labels,sample_rate=16000):\n",
                "    c=np.array(['k']*len(signal))\n",
                "    for time_stamp in speech_labels:\n",
                "        start,end,label=time_stamp.split()\n",
                "        start,end = int(float(start)*16000),int(float(end)*16000),\n",
                "        if label == \"speech\":\n",
                "            code = 'red'\n",
                "        else:\n",
                "            code = COLORS[int(label.split('_')[-1])]\n",
                "        c[start:end]=code\n",
                "    \n",
                "    return c "
            ]
        },
        {
            "cell_type": "markdown",
            "metadata": {},
            "source": [
                "Using the above function, we can display the waveform of the example audio clip. "
            ]
        },
        {
            "cell_type": "code",
            "execution_count": null,
            "metadata": {},
            "outputs": [],
            "source": [
                "display_waveform(signal)"
            ]
        },
        {
            "cell_type": "markdown",
            "metadata": {},
            "source": [
                "### Parameter setting for ASR and diarization\n",
                "First, we need to setup the following parameters for ASR and diarization. We start our demonstration by first transcribing the audio recording using our pretrained ASR model `QuartzNet15x5Base-En` and use the CTC output probabilities to get timestamps for the spoken words. We then use these timestamps to get speaker label information using the speaker diarizer model. "
            ]
        },
        {
            "cell_type": "code",
            "execution_count": null,
            "metadata": {},
            "outputs": [],
            "source": [
                "from omegaconf import OmegaConf\n",
                "import shutil\n",
                "CONFIG_URL = \"https://raw.githubusercontent.com/NVIDIA/NeMo/main/examples/speaker_tasks/diarization/conf/offline_diarization_with_asr.yaml\"\n",
                "\n",
                "if not os.path.exists(os.path.join(data_dir,'offline_diarization_with_asr.yaml')):\n",
                "    CONFIG = wget.download(CONFIG_URL, data_dir)\n",
                "else:\n",
                "    CONFIG = os.path.join(data_dir,'offline_diarization_with_asr.yaml')\n",
                "\n",
                "cfg = OmegaConf.load(CONFIG)\n",
                "print(OmegaConf.to_yaml(cfg))"
            ]
        },
        {
            "cell_type": "markdown",
            "metadata": {},
            "source": [
                "Speaker Diarization scripts commonly expects following arguments:\n",
                "1. manifest_filepath : Path to manifest file containing json lines of format: `{\"audio_filepath\": \"/path/to/audio_file\", \"offset\": 0, \"duration\": null, \"label\": \"infer\", \"text\": \"-\", \"num_speakers\": null, \"rttm_filepath\": \"/path/to/rttm/file\", \"uem_filepath\"=\"/path/to/uem/filepath\"}`\n",
                "2. out_dir : directory where outputs and intermediate files are stored. \n",
                "3. oracle_vad: If this is true then we extract speech activity labels from rttm files, if False then either \n",
                "4. vad.model_path or external_manifestpath containing speech activity labels has to be passed. \n",
                "\n",
                "Mandatory fields are `audio_filepath`, `offset`, `duration`, `label` and `text`. For the rest if you would like to evaluate with a known number of speakers pass the value else `null`. If you would like to score the system with known rttms then that should be passed as well, else `null`. uem file is used to score only part of your audio for evaluation purposes, hence pass if you would like to evaluate on it else `null`.\n",
                "\n",
                "\n",
                "**Note:** we expect audio and corresponding RTTM to have **same base name** and the name should be **unique**. \n",
                "\n",
                "For example: if audio file name is **test_an4**.wav, if provided we expect corresponding rttm file name to be **test_an4**.rttm (note the matching **test_an4** base name)\n"
            ]
        },
        {
            "cell_type": "markdown",
            "metadata": {},
            "source": [
                "Lets create a manifest file with the an4 audio and rttm available. If you have more than one file you may also use the script `NeMo/scripts/speaker_tasks/pathsfiles_to_manifest.py` to generate a manifest file from a list of audio files. In addition, you can optionally include rttm files to evaluate the diarization results."
            ]
        },
        {
            "cell_type": "code",
            "execution_count": null,
            "metadata": {},
            "outputs": [],
            "source": [
                "# Create a manifest file for input with below format. \n",
                "# {\"audio_filepath\": \"/path/to/audio_file\", \"offset\": 0, \"duration\": null, \"label\": \"infer\", \"text\": \"-\", \n",
                "# \"num_speakers\": null, \"rttm_filepath\": \"/path/to/rttm/file\", \"uem_filepath\"=\"/path/to/uem/filepath\"}\n",
                "import json\n",
                "meta = {\n",
                "    'audio_filepath': AUDIO_FILENAME, \n",
                "    'offset': 0, \n",
                "    'duration':None, \n",
                "    'label': 'infer', \n",
                "    'text': '-', \n",
                "    'num_speakers': 2, \n",
                "    'rttm_filepath': None, \n",
                "    'uem_filepath' : None\n",
                "}\n",
                "with open(os.path.join(data_dir,'input_manifest.json'),'w') as fp:\n",
                "    json.dump(meta,fp)\n",
                "    fp.write('\\n')\n",
                "\n",
                "cfg.diarizer.manifest_filepath = os.path.join(data_dir,'input_manifest.json')\n",
                "!cat {cfg.diarizer.manifest_filepath}"
            ]
        },
        {
            "cell_type": "markdown",
            "metadata": {},
            "source": [
                "Let's set the parameters required for diarization. In this tutorial, we obtain voice activity labels from ASR, which is set through parameter `cfg.diarizer.asr.parameters.asr_based_vad`."
            ]
        },
        {
            "cell_type": "code",
            "execution_count": null,
            "metadata": {},
            "outputs": [],
            "source": [
                "pretrained_speaker_model='titanet_large'\n",
                "cfg.diarizer.manifest_filepath = cfg.diarizer.manifest_filepath\n",
                "cfg.diarizer.out_dir = data_dir #Directory to store intermediate files and prediction outputs\n",
                "cfg.diarizer.speaker_embeddings.model_path = pretrained_speaker_model\n",
                "cfg.diarizer.speaker_embeddings.parameters.window_length_in_sec = 1.5\n",
                "cfg.diarizer.speaker_embeddings.parameters.shift_length_in_sec = 0.75\n",
                "cfg.diarizer.clustering.parameters.oracle_num_speakers=True\n",
                "\n",
                "# Using VAD generated from ASR timestamps\n",
                "cfg.diarizer.asr.model_path = 'QuartzNet15x5Base-En'\n",
                "cfg.diarizer.oracle_vad = False # ----> Not using oracle VAD \n",
                "cfg.diarizer.asr.parameters.asr_based_vad = True\n",
                "cfg.diarizer.asr.parameters.threshold=100 # ASR based VAD threshold: If 100, all silences under 1 sec are ignored.\n",
                "cfg.diarizer.asr.parameters.decoder_delay_in_sec=0.2 # Decoder delay is compensated for 0.2 sec"
            ]
        },
        {
            "cell_type": "markdown",
            "metadata": {},
            "source": [
                "### Run ASR and get word timestamps\n",
                "Before we run speaker diarization, we should run ASR and get the ASR output to generate decoded words and timestamps for those words. Let's import `ASR_TIMESTAMPS` class and create `asr_ts_decoder` instance that returns an ASR model. Using this ASR model, the following two variables are obtained from `asr_ts_decoder.run_ASR()` function."
            ]
        },
        {
            "cell_type": "markdown",
            "metadata": {},
            "source": [
                "- word_hyp Dict[str, List[str]]: contains the sequence of words.\n",
                "- word_ts_hyp Dict[str, List[int]]: contains frame level index of the start and the end of each word."
            ]
        },
        {
            "cell_type": "code",
            "execution_count": null,
            "metadata": {},
            "outputs": [],
            "source": [
                "from nemo.collections.asr.parts.utils.decoder_timestamps_utils import ASR_TIMESTAMPS\n",
                "asr_ts_decoder = ASR_TIMESTAMPS(**cfg.diarizer)\n",
                "asr_model = asr_ts_decoder.set_asr_model()\n",
                "word_hyp, word_ts_hyp = asr_ts_decoder.run_ASR(asr_model)\n",
                "\n",
                "print(\"Decoded word output dictionary: \\n\", word_hyp['an4_diarize_test'])\n",
                "print(\"Word-level timestamps dictionary: \\n\", word_ts_hyp['an4_diarize_test'])"
            ]
        },
        {
            "cell_type": "markdown",
            "metadata": {},
            "source": [
                "Let's create an instance `asr_diar_offline` from ASR_DIAR_OFFLINE class, which matches diarization results with ASR outputs. We pass ``cfg.diarizer`` to setup the parameters for both ASR and diarization. We also set `word_ts_anchor_offset` variable that determines the anchor position of each word. Here, we use the default value from `asr_ts_decoder` instance."
            ]
        },
        {
            "cell_type": "code",
            "execution_count": null,
            "metadata": {},
            "outputs": [],
            "source": [
                "from nemo.collections.asr.parts.utils.diarization_utils import ASR_DIAR_OFFLINE\n",
                "asr_diar_offline = ASR_DIAR_OFFLINE(**cfg.diarizer)\n",
                "asr_diar_offline.word_ts_anchor_offset = asr_ts_decoder.word_ts_anchor_offset"
            ]
        },
        {
            "cell_type": "markdown",
            "metadata": {},
            "source": [
                "`asr_diar_offline` instance is now ready. As a next step, we run diarization."
            ]
        },
        {
            "cell_type": "markdown",
            "metadata": {},
            "source": [
                "### Run diarization with the extracted word timestamps"
            ]
        },
        {
            "cell_type": "markdown",
            "metadata": {},
            "source": [
                "Now that all the components for diarization is ready, let's run diarization by calling `run_diarization()` function. `run_diarization()` will return two different variables : `diar_hyp` and `diar_score`. `diar_hyp` is diarization inference result which is written in `[start time] [end time] [speaker]` format. `diar_score` contains `None` since we did not provide `rttm_filepath` in the input manifest file."
            ]
        },
        {
            "cell_type": "code",
            "execution_count": null,
            "metadata": {},
            "outputs": [],
            "source": [
                "diar_hyp, diar_score = asr_diar_offline.run_diarization(cfg, word_ts_hyp)\n",
                "print(\"Diarization hypothesis output: \\n\", diar_hyp['an4_diarize_test'])"
            ]
        },
        {
            "cell_type": "markdown",
            "metadata": {},
            "source": [
                "`run_diarization()` function also creates `an4_diarize_test.rttm` file. Let's check what is written in this `rttm` file."
            ]
        },
        {
            "cell_type": "code",
            "execution_count": null,
            "metadata": {},
            "outputs": [],
            "source": [
                "def read_file(path_to_file):\n",
                "    with open(path_to_file) as f:\n",
                "        contents = f.read().splitlines()\n",
                "    return contents\n",
                "\n",
                "predicted_speaker_label_rttm_path = f\"{data_dir}/pred_rttms/an4_diarize_test.rttm\"\n",
                "pred_rttm = read_file(predicted_speaker_label_rttm_path)\n",
                "\n",
                "pp.pprint(pred_rttm)\n",
                "\n",
                "from nemo.collections.asr.parts.utils.speaker_utils import rttm_to_labels\n",
                "pred_labels = rttm_to_labels(predicted_speaker_label_rttm_path)\n",
                "\n",
                "color = get_color(signal, pred_labels)\n",
                "display_waveform(signal,'Audio with Speaker Labels', color)\n",
                "display(Audio(signal,rate=16000))"
            ]
        },
        {
            "cell_type": "markdown",
            "metadata": {},
            "source": [
                "### Check the speaker-labeled ASR transcription output\n",
                "\n",
                "Now we've done all the processes for running ASR and diarization, let's match the diarization result with the ASR result and get the final output. `get_transcript_with_speaker_labels()` function in `asr_diar_offline` matches diarization output `diar_hyp` with `word_hyp` using the timestamp information from `word_ts_hyp`. "
            ]
        },
        {
            "cell_type": "code",
            "execution_count": null,
            "metadata": {},
            "outputs": [],
            "source": [
                "asr_diar_offline.get_transcript_with_speaker_labels(diar_hyp, word_hyp, word_ts_hyp)"
            ]
        },
        {
            "cell_type": "markdown",
            "metadata": {},
            "source": [
                "After running `get_transcript_with_speaker_labels()` function, the transcription output will be located in `./pred_rttms` folder, which shows **start time to end time of the utterance, speaker ID, and words spoken** during the notified time."
            ]
        },
        {
            "cell_type": "code",
            "execution_count": null,
            "metadata": {},
            "outputs": [],
            "source": [
                "transcription_path_to_file = f\"{data_dir}/pred_rttms/an4_diarize_test.txt\"\n",
                "transcript = read_file(transcription_path_to_file)\n",
                "pp.pprint(transcript)"
            ]
        },
        {
            "cell_type": "markdown",
            "metadata": {},
            "source": [
                "Another output is transcription output in JSON format, which is saved in `./pred_rttms/an4_diarize_test.json`. \n",
                "\n",
                "In the JSON format output, we include information such as **transcription, estimated number of speakers (variable named `speaker_count`), start and end time of each word and most importantly, speaker label for each word.**"
            ]
        },
        {
            "cell_type": "code",
            "execution_count": null,
            "metadata": {},
            "outputs": [],
            "source": [
                "transcription_path_to_file = f\"{data_dir}/pred_rttms/an4_diarize_test.json\"\n",
                "json_contents = read_file(transcription_path_to_file)\n",
                "pp.pprint(json_contents)"
            ]
        },
        {
            "cell_type": "markdown",
            "metadata": {},
            "source": [
                "### Optional Features for ASR with Speaker Diarization\n",
                "\n",
                "#### Beam search decoder\n",
                "Beam-search decoder can be applied to CTC based ASR models. To use this feature, [pyctcdecode](https://github.com/kensho-technologies/pyctcdecode) should be installed. [pyctcdecode](https://github.com/kensho-technologies/pyctcdecode) supports word timestamp generation and can be applied to speaker diarization. pyctcdecode also requires [KenLM](https://github.com/kpu/kenlm) and KenLM is recommended to be installed using PyPI. Install pyctcdecode in your environment with the following commands:\n"
            ]
        },
        {
            "cell_type": "code",
            "execution_count": null,
            "metadata": {},
            "outputs": [],
            "source": [
                "!pip install pyctcdecode\n",
                "!pip install https://github.com/kpu/kenlm/archive/master.zip"
            ]
        },
        {
            "cell_type": "markdown",
            "metadata": {},
            "source": [
                "You can download publicly available language models (`.arpa` files) at [KALDI Tedlium Language Models](https://kaldi-asr.org/models/m5). Download [4-gram Big ARPA](https://kaldi-asr.org/models/5/4gram_big.arpa.gz) and provide the model path. Let's download the language model file to `data_dir` folder."
            ]
        },
        {
            "cell_type": "code",
            "execution_count": null,
            "metadata": {},
            "outputs": [],
            "source": [
                "import gzip\n",
                "import shutil\n",
                "def gunzip(file_path,output_path):\n",
                "    with gzip.open(file_path,\"rb\") as f_in, open(output_path,\"wb\") as f_out:\n",
                "        shutil.copyfileobj(f_in, f_out)\n",
                "        f_in.close()\n",
                "        f_out.close()\n",
                "        \n",
                "ARPA_URL = 'https://kaldi-asr.org/models/5/4gram_big.arpa.gz'\n",
                "f = wget.download(ARPA_URL, data_dir)\n",
                "gunzip(f,f.replace(\".gz\",\"\"))"
            ]
        },
        {
            "cell_type": "markdown",
            "metadata": {},
            "source": [
                "Provide the downloaded arpa language model file to `cfg.diarizer`."
            ]
        },
        {
            "cell_type": "code",
            "execution_count": null,
            "metadata": {},
            "outputs": [],
            "source": [
                "arpa_model_path = os.path.join(data_dir, '4gram_big.arpa')\n",
                "cfg.diarizer.asr.ctc_decoder_parameters.pretrained_language_model = arpa_model_path"
            ]
        },
        {
            "cell_type": "markdown",
            "metadata": {},
            "source": [
                "create a new `asr_ts_decoder` instance with the updated `cfg.diarizer`. The decoder script will launch pyctcdecode for decoding words and timestamps."
            ]
        },
        {
            "cell_type": "code",
            "execution_count": null,
            "metadata": {},
            "outputs": [],
            "source": [
                "import importlib\n",
                "import nemo.collections.asr.parts.utils.decoder_timestamps_utils as decoder_timestamps_utils\n",
                "importlib.reload(decoder_timestamps_utils) # This module should be reloaded after you install pyctcdecode.\n",
                "\n",
                "asr_ts_decoder = ASR_TIMESTAMPS(**cfg.diarizer)\n",
                "asr_model = asr_ts_decoder.set_asr_model()\n",
                "word_hyp, word_ts_hyp = asr_ts_decoder.run_ASR(asr_model)\n",
                "\n",
                "print(\"Decoded word output dictionary: \\n\", word_hyp['an4_diarize_test'])\n",
                "print(\"Word-level timestamps dictionary: \\n\", word_ts_hyp['an4_diarize_test'])"
            ]
        },
        {
            "cell_type": "markdown",
            "metadata": {},
            "source": [
                "#### Realign Words with a Language Model (Experimental)"
            ]
        },
        {
            "cell_type": "markdown",
            "metadata": {},
            "source": [
                "Diarization result with ASR transcript can be enhanced by applying a language model. The mapping between speaker labels and words can be realigned by employing language models. The realigning process calculates the probability of the words around the boundary between two hypothetical sentences spoken by different speakers.\n",
                "\n",
                " <Example> k-th word: `but`\n",
                "    \n",
                "            hyp_former:\n",
                "                \"since i think like tuesday </s> <s> but he's coming back to albuquerque\"\n",
                "    \n",
                "            hyp_latter:\n",
                "                \"since i think like tuesday but </s> <s> he's coming back to albuquerque\"\n",
                "\n",
                "The joint probabilities of words in the sentence are computed for these two hypotheses. In this example, `hyp_former` is likely to get a higher score and thus word `but` will be assigned to the second speaker.\n",
                "\n",
                "To use this feature, python package [arpa](https://pypi.org/project/arpa/) should be installed."
            ]
        },
        {
            "cell_type": "code",
            "execution_count": null,
            "metadata": {},
            "outputs": [],
            "source": [
                "!pip install arpa"
            ]
        },
        {
            "cell_type": "markdown",
            "metadata": {},
            "source": [
                "`diarizer.asr.realigning_lm_parameters.logprob_diff_threshold` can be modified to optimize the diarization performance (default value is 1.2). This is a threshold value for the gap between two log-probabilities of two hypotheses. Thus, the lower the threshold, the more changes are expected to be seen in the output transcript.   \n",
                "\n",
                "`arpa` package also uses KenLM language models as in pyctcdecode. You can download publicly available [4-gram Big ARPA](https://kaldi-asr.org/models/5/4gram_big.arpa.gz) model and provide the model path to hydra configuration as follows.\n",
                " "
            ]
        },
        {
            "cell_type": "code",
            "execution_count": null,
            "metadata": {},
            "outputs": [],
            "source": [
                "arpa_model_path = os.path.join(data_dir, '4gram_big.arpa')\n",
                "cfg.diarizer.asr.realigning_lm_parameters.arpa_language_model = arpa_model_path\n",
                "cfg.diarizer.asr.realigning_lm_parameters.logprob_diff_threshold = 1.2\n",
                "\n",
                "import importlib\n",
                "import nemo.collections.asr.parts.utils.diarization_utils as diarization_utils\n",
                "importlib.reload(diarization_utils) # This module should be reloaded after you install arpa.\n",
                "\n",
                "# Create a new instance with realigning language model\n",
                "asr_diar_offline = ASR_DIAR_OFFLINE(**cfg.diarizer)\n",
                "asr_diar_offline.word_ts_anchor_offset = asr_ts_decoder.word_ts_anchor_offset"
            ]
        },
        {
            "cell_type": "markdown",
            "metadata": {},
            "source": [
                "Now that the language model for realigning is set up, you can run `get_transcript_with_speaker_labels()` to get the results with realigning. "
            ]
        },
        {
            "cell_type": "code",
            "execution_count": null,
            "metadata": {},
            "outputs": [],
            "source": [
                "asr_diar_offline.get_transcript_with_speaker_labels(diar_hyp, word_hyp, word_ts_hyp)"
            ]
        },
        {
            "cell_type": "code",
            "execution_count": null,
            "metadata": {},
            "outputs": [],
            "source": [
                "transcription_path_to_file = f\"{data_dir}/pred_rttms/an4_diarize_test.txt\"\n",
                "transcript = read_file(transcription_path_to_file)\n",
                "pp.pprint(transcript)"
            ]
        }
    ],
    "metadata": {
        "kernelspec": {
            "display_name": "Python 3 (ipykernel)",
            "language": "python",
            "name": "python3"
        },
        "language_info": {
            "codemirror_mode": {
                "name": "ipython",
                "version": 3
            },
            "file_extension": ".py",
            "mimetype": "text/x-python",
            "name": "python",
            "nbconvert_exporter": "python",
            "pygments_lexer": "ipython3",
            "version": "3.8.8"
        }
    },
    "nbformat": 4,
    "nbformat_minor": 4
>>>>>>> c88c20ed
}<|MERGE_RESOLUTION|>--- conflicted
+++ resolved
@@ -1,670 +1,4 @@
 {
-<<<<<<< HEAD
- "cells": [
-  {
-   "cell_type": "markdown",
-   "metadata": {},
-   "source": [
-    "# Automatic Speech Recognition with Speaker Diarization"
-   ]
-  },
-  {
-   "cell_type": "code",
-   "execution_count": null,
-   "metadata": {},
-   "outputs": [],
-   "source": [
-    "\"\"\"\n",
-    "You can run either this notebook locally (if you have all the dependencies and a GPU) or on Google Colab.\n",
-    "\n",
-    "Instructions for setting up Colab are as follows:\n",
-    "1. Open a new Python 3 notebook.\n",
-    "2. Import this notebook from GitHub (File -> Upload Notebook -> \"GITHUB\" tab -> copy/paste GitHub URL)\n",
-    "3. Connect to an instance with a GPU (Runtime -> Change runtime type -> select \"GPU\" for hardware accelerator)\n",
-    "4. Run this cell to set up dependencies.\n",
-    "\"\"\"\n",
-    "# If you're using Google Colab and not running locally, run this cell.\n",
-    "\n",
-    "## Install dependencies\n",
-    "!pip install wget\n",
-    "!apt-get install sox libsndfile1 ffmpeg\n",
-    "!pip install unidecode\n",
-    "\n",
-    "# ## Install NeMo\n",
-    "BRANCH = 'r1.6.0'\n",
-    "!python -m pip install git+https://github.com/NVIDIA/NeMo.git@$BRANCH#egg=nemo_toolkit[asr]\n",
-    "\n",
-    "## Install TorchAudio\n",
-    "!pip install torchaudio -f https://download.pytorch.org/whl/torch_stable.html"
-   ]
-  },
-  {
-   "cell_type": "markdown",
-   "metadata": {},
-   "source": [
-    "# Introduction"
-   ]
-  },
-  {
-   "cell_type": "markdown",
-   "metadata": {},
-   "source": [
-    "Speaker diarization lets us figure out \"who spoke when\" in the transcription. Without speaker diarization, we cannot distinguish the speakers in the transcript generated from automatic speech recognition (ASR). Nowadays, ASR combined with speaker diarization has shown immense use in many tasks, ranging from analyzing meeting transcription to media indexing. \n",
-    "\n",
-    "In this tutorial, we demonstrate how we can get ASR transcriptions combined with speaker labels. Since we don't include a detailed process of getting ASR results or diarization results, please refer to the following links for more in-depth description.\n",
-    "\n",
-    "If you need detailed understanding of transcribing words with ASR, refer to this [ASR Tutorial](https://github.com/NVIDIA/NeMo/blob/stable/tutorials/asr/ASR_with_NeMo.ipynb) tutorial.\n",
-    "\n",
-    "\n",
-    "For detailed parameter setting and execution of speaker diarization, refer to this [Diarization Inference](https://github.com/NVIDIA/NeMo/blob/stable/tutorials/speaker_tasks/Speaker_Diarization_Inference.ipynb) tutorial.\n",
-    "\n",
-    "\n",
-    "An example script that runs ASR and speaker diarization together can be found at [ASR with Diarization](https://github.com/NVIDIA/NeMo/blob/main/examples/speaker_tasks/diarization/offline_diarization_with_asr.py).\n",
-    "\n",
-    "### Speaker diarization in ASR pipeline\n",
-    "\n",
-    "Speaker diarization results in ASR pipeline should align well with ASR output. Thus, we use ASR output to create Voice Activity Detection (VAD) timestamps to obtain segments we want to diarize. The segments we obtain from the VAD timestamps are further segmented into sub-segments in the speaker diarization step. Finally, after obtaining the speaker labels from speaker diarization, we match the decoded words with speaker labels to generate a transcript with speaker labels.\n",
-    "\n",
-    "    ASR → VAD timestamps and decoded words → speaker diarization → speaker label matching"
-   ]
-  },
-  {
-   "cell_type": "markdown",
-   "metadata": {},
-   "source": [
-    "### Import libraries\n",
-    "\n",
-    "Let's first import nemo asr and other libraries for visualization purposes."
-   ]
-  },
-  {
-   "cell_type": "code",
-   "execution_count": null,
-   "metadata": {},
-   "outputs": [],
-   "source": [
-    "import nemo.collections.asr as nemo_asr\n",
-    "import numpy as np\n",
-    "from IPython.display import Audio, display\n",
-    "import librosa\n",
-    "import os\n",
-    "import wget\n",
-    "import matplotlib.pyplot as plt\n",
-    "\n",
-    "import nemo\n",
-    "import glob\n",
-    "\n",
-    "import pprint\n",
-    "pp = pprint.PrettyPrinter(indent=4)"
-   ]
-  },
-  {
-   "cell_type": "markdown",
-   "metadata": {},
-   "source": [
-    "We demonstrate this tutorial using a merged AN4 audioclip. The merged audioclip contains the speech of two speakers (male and female) reading dates in different formats. Run the following script to download the audioclip and play it."
-   ]
-  },
-  {
-   "cell_type": "code",
-   "execution_count": null,
-   "metadata": {},
-   "outputs": [],
-   "source": [
-    "ROOT = os.getcwd()\n",
-    "data_dir = os.path.join(ROOT,'data')\n",
-    "os.makedirs(data_dir, exist_ok=True)\n",
-    "\n",
-    "an4_audio_url = \"https://nemo-public.s3.us-east-2.amazonaws.com/an4_diarize_test.wav\"\n",
-    "if not os.path.exists(os.path.join(data_dir,'an4_diarize_test.wav')):\n",
-    "    AUDIO_FILENAME = wget.download(an4_audio_url, data_dir)\n",
-    "else:\n",
-    "    AUDIO_FILENAME = os.path.join(data_dir,'an4_diarize_test.wav')\n",
-    "\n",
-    "audio_file_list = glob.glob(f\"{data_dir}/*.wav\")\n",
-    "print(\"Input audio file list: \\n\", audio_file_list)\n",
-    "\n",
-    "signal, sample_rate = librosa.load(AUDIO_FILENAME, sr=None)\n",
-    "display(Audio(signal,rate=sample_rate))"
-   ]
-  },
-  {
-   "cell_type": "markdown",
-   "metadata": {},
-   "source": [
-    "`display_waveform()` and `get_color()` functions are defined for displaying the waveform with diarization results."
-   ]
-  },
-  {
-   "cell_type": "code",
-   "execution_count": null,
-   "metadata": {},
-   "outputs": [],
-   "source": [
-    "def display_waveform(signal,text='Audio',overlay_color=[]):\n",
-    "    fig,ax = plt.subplots(1,1)\n",
-    "    fig.set_figwidth(20)\n",
-    "    fig.set_figheight(2)\n",
-    "    plt.scatter(np.arange(len(signal)),signal,s=1,marker='o',c='k')\n",
-    "    if len(overlay_color):\n",
-    "        plt.scatter(np.arange(len(signal)),signal,s=1,marker='o',c=overlay_color)\n",
-    "    fig.suptitle(text, fontsize=16)\n",
-    "    plt.xlabel('time (secs)', fontsize=18)\n",
-    "    plt.ylabel('signal strength', fontsize=14);\n",
-    "    plt.axis([0,len(signal),-0.5,+0.5])\n",
-    "    time_axis,_ = plt.xticks();\n",
-    "    plt.xticks(time_axis[:-1],time_axis[:-1]/sample_rate);\n",
-    "    \n",
-    "COLORS=\"b g c m y\".split()\n",
-    "\n",
-    "def get_color(signal,speech_labels,sample_rate=16000):\n",
-    "    c=np.array(['k']*len(signal))\n",
-    "    for time_stamp in speech_labels:\n",
-    "        start,end,label=time_stamp.split()\n",
-    "        start,end = int(float(start)*16000),int(float(end)*16000),\n",
-    "        if label == \"speech\":\n",
-    "            code = 'red'\n",
-    "        else:\n",
-    "            code = COLORS[int(label.split('_')[-1])]\n",
-    "        c[start:end]=code\n",
-    "    \n",
-    "    return c "
-   ]
-  },
-  {
-   "cell_type": "markdown",
-   "metadata": {},
-   "source": [
-    "Using the above function, we can display the waveform of the example audio clip. "
-   ]
-  },
-  {
-   "cell_type": "code",
-   "execution_count": null,
-   "metadata": {},
-   "outputs": [],
-   "source": [
-    "display_waveform(signal)"
-   ]
-  },
-  {
-   "cell_type": "markdown",
-   "metadata": {},
-   "source": [
-    "### Parameter setting for ASR and diarization\n",
-    "First, we need to setup the following parameters for ASR and diarization. We start our demonstration by first transcribing the audio recording using our pretrained ASR model `QuartzNet15x5Base-En` and use the CTC output probabilities to get timestamps for the spoken words. We then use these timestamps to get speaker label information using the speaker diarizer model. "
-   ]
-  },
-  {
-   "cell_type": "code",
-   "execution_count": null,
-   "metadata": {},
-   "outputs": [],
-   "source": [
-    "from omegaconf import OmegaConf\n",
-    "import shutil\n",
-    "CONFIG_URL = \"https://raw.githubusercontent.com/NVIDIA/NeMo/main/examples/speaker_tasks/diarization/conf/offline_diarization_with_asr.yaml\"\n",
-    "\n",
-    "if not os.path.exists(os.path.join(data_dir,'offline_diarization_with_asr.yaml')):\n",
-    "    CONFIG = wget.download(CONFIG_URL, data_dir)\n",
-    "else:\n",
-    "    CONFIG = os.path.join(data_dir,'offline_diarization_with_asr.yaml')\n",
-    "\n",
-    "cfg = OmegaConf.load(CONFIG)\n",
-    "print(OmegaConf.to_yaml(cfg))"
-   ]
-  },
-  {
-   "cell_type": "markdown",
-   "metadata": {},
-   "source": [
-    "Speaker Diarization scripts commonly expects following arguments:\n",
-    "1. manifest_filepath : Path to manifest file containing json lines of format: `{\"audio_filepath\": \"/path/to/audio_file\", \"offset\": 0, \"duration\": null, \"label\": \"infer\", \"text\": \"-\", \"num_speakers\": null, \"rttm_filepath\": \"/path/to/rttm/file\", \"uem_filepath\"=\"/path/to/uem/filepath\"}`\n",
-    "2. out_dir : directory where outputs and intermediate files are stored. \n",
-    "3. oracle_vad: If this is true then we extract speech activity labels from rttm files, if False then either \n",
-    "4. vad.model_path or external_manifestpath containing speech activity labels has to be passed. \n",
-    "\n",
-    "Mandatory fields are `audio_filepath`, `offset`, `duration`, `label` and `text`. For the rest if you would like to evaluate with a known number of speakers pass the value else `null`. If you would like to score the system with known rttms then that should be passed as well, else `null`. uem file is used to score only part of your audio for evaluation purposes, hence pass if you would like to evaluate on it else `null`.\n",
-    "\n",
-    "\n",
-    "**Note:** we expect audio and corresponding RTTM to have **same base name** and the name should be **unique**. \n",
-    "\n",
-    "For example: if audio file name is **test_an4**.wav, if provided we expect corresponding rttm file name to be **test_an4**.rttm (note the matching **test_an4** base name)\n"
-   ]
-  },
-  {
-   "cell_type": "markdown",
-   "metadata": {},
-   "source": [
-    "Lets create a manifest file with the an4 audio and rttm available. If you have more than one file you may also use the script `NeMo/scripts/speaker_tasks/pathsfiles_to_manifest.py` to generate a manifest file from a list of audio files. In addition, you can optionally include rttm files to evaluate the diarization results."
-   ]
-  },
-  {
-   "cell_type": "code",
-   "execution_count": null,
-   "metadata": {},
-   "outputs": [],
-   "source": [
-    "# Create a manifest file for input with below format. \n",
-    "# {\"audio_filepath\": \"/path/to/audio_file\", \"offset\": 0, \"duration\": null, \"label\": \"infer\", \"text\": \"-\", \n",
-    "# \"num_speakers\": null, \"rttm_filepath\": \"/path/to/rttm/file\", \"uem_filepath\"=\"/path/to/uem/filepath\"}\n",
-    "import json\n",
-    "meta = {\n",
-    "    'audio_filepath': AUDIO_FILENAME, \n",
-    "    'offset': 0, \n",
-    "    'duration':None, \n",
-    "    'label': 'infer', \n",
-    "    'text': '-', \n",
-    "    'num_speakers': 2, \n",
-    "    'rttm_filepath': None, \n",
-    "    'uem_filepath' : None\n",
-    "}\n",
-    "with open(os.path.join(data_dir,'input_manifest.json'),'w') as fp:\n",
-    "    json.dump(meta,fp)\n",
-    "    fp.write('\\n')\n",
-    "\n",
-    "cfg.diarizer.manifest_filepath = os.path.join(data_dir,'input_manifest.json')\n",
-    "!cat {cfg.diarizer.manifest_filepath}"
-   ]
-  },
-  {
-   "cell_type": "markdown",
-   "metadata": {},
-   "source": [
-    "Let's set the parameters required for diarization. In this tutorial, we obtain voice activity labels from ASR, which is set through parameter `cfg.diarizer.asr.parameters.asr_based_vad`."
-   ]
-  },
-  {
-   "cell_type": "code",
-   "execution_count": null,
-   "metadata": {},
-   "outputs": [],
-   "source": [
-    "pretrained_speaker_model='titanet_large'\n",
-    "cfg.diarizer.manifest_filepath = cfg.diarizer.manifest_filepath\n",
-    "cfg.diarizer.out_dir = data_dir #Directory to store intermediate files and prediction outputs\n",
-    "cfg.diarizer.speaker_embeddings.model_path = pretrained_speaker_model\n",
-    "cfg.diarizer.speaker_embeddings.parameters.window_length_in_sec = 1.5\n",
-    "cfg.diarizer.speaker_embeddings.parameters.shift_length_in_sec = 0.75\n",
-    "cfg.diarizer.clustering.parameters.oracle_num_speakers=True\n",
-    "\n",
-    "# Using VAD generated from ASR timestamps\n",
-    "cfg.diarizer.asr.model_path = 'QuartzNet15x5Base-En'\n",
-    "cfg.diarizer.oracle_vad = False # ----> Not using oracle VAD \n",
-    "cfg.diarizer.asr.parameters.asr_based_vad = True\n",
-    "cfg.diarizer.asr.parameters.threshold=100 # ASR based VAD threshold: If 100, all silences under 1 sec are ignored.\n",
-    "cfg.diarizer.asr.parameters.decoder_delay_in_sec=0.2 # Decoder delay is compensated for 0.2 sec"
-   ]
-  },
-  {
-   "cell_type": "markdown",
-   "metadata": {},
-   "source": [
-    "### Run ASR and get word timestamps\n",
-    "Before we run speaker diarization, we should run ASR and get the ASR output to generate decoded words and timestamps for those words. Let's import `ASR_TIMESTAMPS` class and create `asr_ts_decoder` instance that returns an ASR model. Using this ASR model, the following two variables are obtained from `asr_ts_decoder.run_ASR()` function."
-   ]
-  },
-  {
-   "cell_type": "markdown",
-   "metadata": {},
-   "source": [
-    "- word_hyp Dict[str, List[str]]: contains the sequence of words.\n",
-    "- word_ts_hyp Dict[str, List[int]]: contains frame level index of the start and the end of each word."
-   ]
-  },
-  {
-   "cell_type": "code",
-   "execution_count": null,
-   "metadata": {},
-   "outputs": [],
-   "source": [
-    "from nemo.collections.asr.parts.utils.decoder_timestamps_utils import ASR_TIMESTAMPS\n",
-    "asr_ts_decoder = ASR_TIMESTAMPS(**cfg.diarizer)\n",
-    "asr_model = asr_ts_decoder.set_asr_model()\n",
-    "word_hyp, word_ts_hyp = asr_ts_decoder.run_ASR(asr_model)\n",
-    "\n",
-    "print(\"Decoded word output dictionary: \\n\", word_hyp['an4_diarize_test'])\n",
-    "print(\"Word-level timestamps dictionary: \\n\", word_ts_hyp['an4_diarize_test'])"
-   ]
-  },
-  {
-   "cell_type": "markdown",
-   "metadata": {},
-   "source": [
-    "Let's create an instance `asr_diar_offline` from ASR_DIAR_OFFLINE class, which matches diarization results with ASR outputs. We pass ``cfg.diarizer`` to setup the parameters for both ASR and diarization. We also set `word_ts_anchor_offset` variable that determines the anchor position of each word. Here, we use the default value from `asr_ts_decoder` instance."
-   ]
-  },
-  {
-   "cell_type": "code",
-   "execution_count": null,
-   "metadata": {},
-   "outputs": [],
-   "source": [
-    "from nemo.collections.asr.parts.utils.diarization_utils import ASR_DIAR_OFFLINE\n",
-    "asr_diar_offline = ASR_DIAR_OFFLINE(**cfg.diarizer)\n",
-    "asr_diar_offline.word_ts_anchor_offset = asr_ts_decoder.word_ts_anchor_offset"
-   ]
-  },
-  {
-   "cell_type": "markdown",
-   "metadata": {},
-   "source": [
-    "`asr_diar_offline` instance is now ready. As a next step, we run diarization."
-   ]
-  },
-  {
-   "cell_type": "markdown",
-   "metadata": {},
-   "source": [
-    "### Run diarization with the extracted word timestamps"
-   ]
-  },
-  {
-   "cell_type": "markdown",
-   "metadata": {},
-   "source": [
-    "Now that all the components for diarization is ready, let's run diarization by calling `run_diarization()` function. `run_diarization()` will return two different variables : `diar_hyp` and `diar_score`. `diar_hyp` is diarization inference result which is written in `[start time] [end time] [speaker]` format. `diar_score` contains `None` since we did not provide `rttm_filepath` in the input manifest file."
-   ]
-  },
-  {
-   "cell_type": "code",
-   "execution_count": null,
-   "metadata": {},
-   "outputs": [],
-   "source": [
-    "diar_hyp, diar_score = asr_diar_offline.run_diarization(cfg, word_ts_hyp)\n",
-    "print(\"Diarization hypothesis output: \\n\", diar_hyp['an4_diarize_test'])"
-   ]
-  },
-  {
-   "cell_type": "markdown",
-   "metadata": {},
-   "source": [
-    "`run_diarization()` function also creates `an4_diarize_test.rttm` file. Let's check what is written in this `rttm` file."
-   ]
-  },
-  {
-   "cell_type": "code",
-   "execution_count": null,
-   "metadata": {},
-   "outputs": [],
-   "source": [
-    "def read_file(path_to_file):\n",
-    "    with open(path_to_file) as f:\n",
-    "        contents = f.read().splitlines()\n",
-    "    return contents\n",
-    "\n",
-    "predicted_speaker_label_rttm_path = f\"{data_dir}/pred_rttms/an4_diarize_test.rttm\"\n",
-    "pred_rttm = read_file(predicted_speaker_label_rttm_path)\n",
-    "\n",
-    "pp.pprint(pred_rttm)\n",
-    "\n",
-    "from nemo.collections.asr.parts.utils.speaker_utils import rttm_to_labels\n",
-    "pred_labels = rttm_to_labels(predicted_speaker_label_rttm_path)\n",
-    "\n",
-    "color = get_color(signal, pred_labels)\n",
-    "display_waveform(signal,'Audio with Speaker Labels', color)\n",
-    "display(Audio(signal,rate=16000))"
-   ]
-  },
-  {
-   "cell_type": "markdown",
-   "metadata": {},
-   "source": [
-    "### Check the speaker-labeled ASR transcription output\n",
-    "\n",
-    "Now we've done all the processes for running ASR and diarization, let's match the diarization result with the ASR result and get the final output. `get_transcript_with_speaker_labels()` function in `asr_diar_offline` matches diarization output `diar_hyp` with `word_hyp` using the timestamp information from `word_ts_hyp`. "
-   ]
-  },
-  {
-   "cell_type": "code",
-   "execution_count": null,
-   "metadata": {},
-   "outputs": [],
-   "source": [
-    "asr_diar_offline.get_transcript_with_speaker_labels(diar_hyp, word_hyp, word_ts_hyp)"
-   ]
-  },
-  {
-   "cell_type": "markdown",
-   "metadata": {},
-   "source": [
-    "After running `get_transcript_with_speaker_labels()` function, the transcription output will be located in `./pred_rttms` folder, which shows **start time to end time of the utterance, speaker ID, and words spoken** during the notified time."
-   ]
-  },
-  {
-   "cell_type": "code",
-   "execution_count": null,
-   "metadata": {},
-   "outputs": [],
-   "source": [
-    "transcription_path_to_file = f\"{data_dir}/pred_rttms/an4_diarize_test.txt\"\n",
-    "transcript = read_file(transcription_path_to_file)\n",
-    "pp.pprint(transcript)"
-   ]
-  },
-  {
-   "cell_type": "markdown",
-   "metadata": {},
-   "source": [
-    "Another output is transcription output in JSON format, which is saved in `./pred_rttms/an4_diarize_test.json`. \n",
-    "\n",
-    "In the JSON format output, we include information such as **transcription, estimated number of speakers (variable named `speaker_count`), start and end time of each word and most importantly, speaker label for each word.**"
-   ]
-  },
-  {
-   "cell_type": "code",
-   "execution_count": null,
-   "metadata": {},
-   "outputs": [],
-   "source": [
-    "transcription_path_to_file = f\"{data_dir}/pred_rttms/an4_diarize_test.json\"\n",
-    "json_contents = read_file(transcription_path_to_file)\n",
-    "pp.pprint(json_contents)"
-   ]
-  },
-  {
-   "cell_type": "markdown",
-   "metadata": {},
-   "source": [
-    "### Optional Features for ASR with Speaker Diarization\n",
-    "\n",
-    "#### Beam search decoder\n",
-    "Beam-search decoder can be applied to CTC based ASR models. To use this feature, [pyctcdecode](https://github.com/kensho-technologies/pyctcdecode) should be installed. [pyctcdecode](https://github.com/kensho-technologies/pyctcdecode) supports word timestamp generation and can be applied to speaker diarization. pyctcdecode also requires [KenLM](https://github.com/kpu/kenlm) and KenLM is recommended to be installed using PyPI. Install pyctcdecode in your environment with the following commands:\n"
-   ]
-  },
-  {
-   "cell_type": "code",
-   "execution_count": null,
-   "metadata": {},
-   "outputs": [],
-   "source": [
-    "!pip install pyctcdecode\n",
-    "!pip install https://github.com/kpu/kenlm/archive/master.zip"
-   ]
-  },
-  {
-   "cell_type": "markdown",
-   "metadata": {},
-   "source": [
-    "You can download publicly available language models (`.arpa` files) at [KALDI Tedlium Language Models](https://kaldi-asr.org/models/m5). Download [4-gram Big ARPA](https://kaldi-asr.org/models/5/4gram_big.arpa.gz) and provide the model path. Let's download the language model file to `data_dir` folder."
-   ]
-  },
-  {
-   "cell_type": "code",
-   "execution_count": null,
-   "metadata": {},
-   "outputs": [],
-   "source": [
-    "import gzip\n",
-    "import shutil\n",
-    "def gunzip(file_path,output_path):\n",
-    "    with gzip.open(file_path,\"rb\") as f_in, open(output_path,\"wb\") as f_out:\n",
-    "        shutil.copyfileobj(f_in, f_out)\n",
-    "        f_in.close()\n",
-    "        f_out.close()\n",
-    "        \n",
-    "ARPA_URL = 'https://kaldi-asr.org/models/5/4gram_big.arpa.gz'\n",
-    "f = wget.download(ARPA_URL, data_dir)\n",
-    "gunzip(f,f.replace(\".gz\",\"\"))"
-   ]
-  },
-  {
-   "cell_type": "markdown",
-   "metadata": {},
-   "source": [
-    "Provide the downloaded arpa language model file to `cfg.diarizer`."
-   ]
-  },
-  {
-   "cell_type": "code",
-   "execution_count": null,
-   "metadata": {},
-   "outputs": [],
-   "source": [
-    "arpa_model_path = os.path.join(data_dir, '4gram_big.arpa')\n",
-    "cfg.diarizer.asr.ctc_decoder_parameters.pretrained_language_model = arpa_model_path"
-   ]
-  },
-  {
-   "cell_type": "markdown",
-   "metadata": {},
-   "source": [
-    "create a new `asr_ts_decoder` instance with the updated `cfg.diarizer`. The decoder script will launch pyctcdecode for decoding words and timestamps."
-   ]
-  },
-  {
-   "cell_type": "code",
-   "execution_count": null,
-   "metadata": {},
-   "outputs": [],
-   "source": [
-    "import importlib\n",
-    "import nemo.collections.asr.parts.utils.decoder_timestamps_utils as decoder_timestamps_utils\n",
-    "importlib.reload(decoder_timestamps_utils) # This module should be reloaded after you install pyctcdecode.\n",
-    "\n",
-    "asr_ts_decoder = ASR_TIMESTAMPS(**cfg.diarizer)\n",
-    "asr_model = asr_ts_decoder.set_asr_model()\n",
-    "word_hyp, word_ts_hyp = asr_ts_decoder.run_ASR(asr_model)\n",
-    "\n",
-    "print(\"Decoded word output dictionary: \\n\", word_hyp['an4_diarize_test'])\n",
-    "print(\"Word-level timestamps dictionary: \\n\", word_ts_hyp['an4_diarize_test'])"
-   ]
-  },
-  {
-   "cell_type": "markdown",
-   "metadata": {},
-   "source": [
-    "#### Realign Words with a Language Model (Experimental)"
-   ]
-  },
-  {
-   "cell_type": "markdown",
-   "metadata": {},
-   "source": [
-    "Diarization result with ASR transcript can be enhanced by applying a language model. The mapping between speaker labels and words can be realigned by employing language models. The realigning process calculates the probability of the words around the boundary between two hypothetical sentences spoken by different speakers.\n",
-    "\n",
-    " <Example> k-th word: `but`\n",
-    "    \n",
-    "            hyp_former:\n",
-    "                \"since i think like tuesday </s> <s> but he's coming back to albuquerque\"\n",
-    "    \n",
-    "            hyp_latter:\n",
-    "                \"since i think like tuesday but </s> <s> he's coming back to albuquerque\"\n",
-    "\n",
-    "The joint probabilities of words in the sentence are computed for these two hypotheses. In this example, `hyp_former` is likely to get a higher score and thus word `but` will be assigned to the second speaker.\n",
-    "\n",
-    "To use this feature, python package [arpa](https://pypi.org/project/arpa/) should be installed."
-   ]
-  },
-  {
-   "cell_type": "code",
-   "execution_count": null,
-   "metadata": {},
-   "outputs": [],
-   "source": [
-    "!pip install arpa"
-   ]
-  },
-  {
-   "cell_type": "markdown",
-   "metadata": {},
-   "source": [
-    "`diarizer.asr.realigning_lm_parameters.logprob_diff_threshold` can be modified to optimize the diarization performance (default value is 1.2). This is a threshold value for the gap between two log-probabilities of two hypotheses. Thus, the lower the threshold, the more changes are expected to be seen in the output transcript.   \n",
-    "\n",
-    "`arpa` package also uses KenLM language models as in pyctcdecode. You can download publicly available [4-gram Big ARPA](https://kaldi-asr.org/models/5/4gram_big.arpa.gz) model and provide the model path to hydra configuration as follows.\n",
-    " "
-   ]
-  },
-  {
-   "cell_type": "code",
-   "execution_count": null,
-   "metadata": {},
-   "outputs": [],
-   "source": [
-    "arpa_model_path = os.path.join(data_dir, '4gram_big.arpa')\n",
-    "cfg.diarizer.asr.realigning_lm_parameters.arpa_language_model = arpa_model_path\n",
-    "cfg.diarizer.asr.realigning_lm_parameters.logprob_diff_threshold = 1.2\n",
-    "\n",
-    "import importlib\n",
-    "import nemo.collections.asr.parts.utils.diarization_utils as diarization_utils\n",
-    "importlib.reload(diarization_utils) # This module should be reloaded after you install arpa.\n",
-    "\n",
-    "# Create a new instance with realigning language model\n",
-    "asr_diar_offline = ASR_DIAR_OFFLINE(**cfg.diarizer)\n",
-    "asr_diar_offline.word_ts_anchor_offset = asr_ts_decoder.word_ts_anchor_offset"
-   ]
-  },
-  {
-   "cell_type": "markdown",
-   "metadata": {},
-   "source": [
-    "Now that the language model for realigning is set up, you can run `get_transcript_with_speaker_labels()` to get the results with realigning. "
-   ]
-  },
-  {
-   "cell_type": "code",
-   "execution_count": null,
-   "metadata": {},
-   "outputs": [],
-   "source": [
-    "asr_diar_offline.get_transcript_with_speaker_labels(diar_hyp, word_hyp, word_ts_hyp)"
-   ]
-  },
-  {
-   "cell_type": "code",
-   "execution_count": null,
-   "metadata": {},
-   "outputs": [],
-   "source": [
-    "transcription_path_to_file = f\"{data_dir}/pred_rttms/an4_diarize_test.txt\"\n",
-    "transcript = read_file(transcription_path_to_file)\n",
-    "pp.pprint(transcript)"
-   ]
-  }
- ],
- "metadata": {
-  "kernelspec": {
-   "display_name": "Python 3 (ipykernel)",
-   "language": "python",
-   "name": "python3"
-  },
-  "language_info": {
-   "codemirror_mode": {
-    "name": "ipython",
-    "version": 3
-   },
-   "file_extension": ".py",
-   "mimetype": "text/x-python",
-   "name": "python",
-   "nbconvert_exporter": "python",
-   "pygments_lexer": "ipython3",
-   "version": "3.8.8"
-  }
- },
- "nbformat": 4,
- "nbformat_minor": 4
-=======
     "cells": [
         {
             "cell_type": "markdown",
@@ -1329,5 +663,4 @@
     },
     "nbformat": 4,
     "nbformat_minor": 4
->>>>>>> c88c20ed
 }